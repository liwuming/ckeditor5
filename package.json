--- conflicted
+++ resolved
@@ -25,11 +25,6 @@
     "requirejs": "Reinmar/requirejs"
   },
   "devDependencies": {
-    "@ckeditor/ckeditor5-dev-bundler-rollup": "ckeditor/ckeditor5-dev-bundler-rollup",
-    "@ckeditor/ckeditor5-dev-compiler": "ckeditor/ckeditor5-dev-compiler",
-    "@ckeditor/ckeditor5-dev-env": "^1.0.0",
-    "@ckeditor/ckeditor5-dev-lint": "^1.0.1",
-    "@ckeditor/ckeditor5-dev-utils": "ckeditor/ckeditor5-dev-utils",
     "babel-polyfill": "^6.13.0",
     "benderjs": "^0.4.1",
     "benderjs-chai": "^0.2.0",
@@ -37,15 +32,12 @@
     "benderjs-mocha": "^0.3.0",
     "benderjs-promise": "^0.1.0",
     "benderjs-sinon": "^0.3.0",
-<<<<<<< HEAD
     "@ckeditor/ckeditor5-dev-bundler-rollup": "ckeditor/ckeditor5-dev-bundler-rollup",
     "@ckeditor/ckeditor5-dev-compiler": "ckeditor/ckeditor5-dev-compiler",
     "@ckeditor/ckeditor5-dev-docs": "ckeditor/ckeditor5-dev-docs#t/1",
     "@ckeditor/ckeditor5-dev-env": "^1.0.0",
     "@ckeditor/ckeditor5-dev-lint": "^1.0.1",
     "@ckeditor/ckeditor5-dev-utils": "ckeditor/ckeditor5-dev-utils",
-=======
->>>>>>> 255864fc
     "gulp": "^3.9.0",
     "gulp-filter": "^4.0.0",
     "gulp-rename": "^1.2.2",
