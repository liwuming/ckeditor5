--- conflicted
+++ resolved
@@ -10,15 +10,11 @@
     "ckeditor5-plugin"
   ],
   "dependencies": {
-<<<<<<< HEAD
+    "@ckeditor/ckeditor5-core": "^19.0.1",
     "@ckeditor/ckeditor5-engine": "^19.0.1",
     "marked": "^0.7.0",
     "turndown": "^6.0.0",
     "turndown-plugin-gfm": "^1.0.2"
-=======
-    "@ckeditor/ckeditor5-core": "^19.0.1",
-    "@ckeditor/ckeditor5-engine": "^19.0.1"
->>>>>>> 63f7e27e
   },
   "engines": {
     "node": ">=8.0.0",
