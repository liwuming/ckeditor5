--- conflicted
+++ resolved
@@ -42,11 +42,8 @@
 		const schema = document.schema;
 		const data = editor.data;
 		const editing = editor.editing;
-<<<<<<< HEAD
 		const t = editor.t;
 
-=======
->>>>>>> 88cf7fbf
 		/**
 		 * Last selected caption editable.
 		 * It is used for hiding editable when is empty and image widget is no longer selected.
@@ -54,8 +51,6 @@
 		 * @private
 		 * @member {module:engine/view/editableelement~EditableElement} #_lastSelectedCaption
 		 */
-
-		this._viewCaptionsToUpdate = [];
 
 		/**
 		 * Function used to create editable caption element in the editing view.
