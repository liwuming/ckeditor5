--- conflicted
+++ resolved
@@ -28,11 +28,7 @@
 			Enter, Typing, Paragraph, Heading, Undo, Bold, Italic, Heading, List, Image, ImageToolbar, Clipboard,
 			ImageCaption, ImageStyle, ImageUpload, CKFinderUploadAdapter
 		],
-<<<<<<< HEAD
-		toolbar: [ 'headings', '|', 'undo', 'redo', 'bold', 'italic', 'bulletedList', 'numberedList', 'insertImage' ],
-=======
-		toolbar: [ 'headings', 'undo', 'redo', 'bold', 'italic', 'bulletedList', 'numberedList', 'uploadImage' ],
->>>>>>> f9b008aa
+		toolbar: [ 'headings', '|', 'undo', 'redo', 'bold', 'italic', 'bulletedList', 'numberedList', 'uploadImage' ],
 		ckfinder: {
 			// eslint-disable-next-line max-len
 			uploadUrl: 'https://cksource.com/weuy2g4ryt278ywiue/core/connector/php/connector.php?command=QuickUpload&type=Files&responseType=json'
