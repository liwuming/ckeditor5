/**
 * @license Copyright (c) 2003-2018, CKSource - Frederico Knabben. All rights reserved.
 * For licensing, see LICENSE.md.
 */

/* globals window */

/**
 * @module utils/translation-service
 *
 * Translation service provides {module:utils/translation-service.translate translate} method which can be used
 * to translate phrase to the given language. Translation should be previously added directly to
 * the window.CKEDITOR_TRANSLATIONS variable, safely extending current ones.
 *
<<<<<<< HEAD
 * 		<script src="./path/to/ckeditor.js"></script>
 * 		<script src="./path/to/translations/de.js"></script>
=======
 *		<script src="./path/to/ckeditor.js"></script>
 *		<script src="./path/to/translations/en.js"></script>
>>>>>>> dbf1e4aa
 *
 * Example of the function that can add translations to the given language.
 *
 * 		function addTranslations( lang, translations ) {
 *			if ( !window.CKEDITOR_TRANSLATIONS ) {
 *				window.CKEDITOR_TRANSLATIONS = {};
 *			}
 *
 *			const dictionary = window.CKEDITOR_TRANSLATIONS[ lang ] || ( window.CKEDITOR_TRANSLATIONS[ lang ] = {} );
 *
 *			// Extend the dictionary for the given language.
 *			Object.assign( dictionary, translations );
 *		}
 */

// Initialize CKEDITOR_TRANSLATIONS if it's not initialized.
if ( !window.CKEDITOR_TRANSLATIONS ) {
	window.CKEDITOR_TRANSLATIONS = {};
}

/**
 * Translates string if the translation of the string was previously added to the dictionary.
 * See {@link module:utils/translation-service Translation Service}.
 * This happens in a multi-language mode were translation modules are created by the bundler.
 *
 * When no translation is defined in the dictionary or the dictionary doesn't exist this function returns
 * the original string without the `'[context: ]'` (happens in development and single-language modes).
 *
 * In a single-language mode (when values passed to `t()` were replaced with target language strings) the dictionary
 * is left empty, so this function will return the original strings always.
 *
 *		translate( 'pl', 'Cancel [context: reject]' );
 *
 * @param {String} lang Target language.
 * @param {String} translationKey String that will be translated.
 * @returns {String} Translated sentence.
 */
export function translate( lang, translationKey ) {
	const numberOfLanguages = getNumberOfLanguages();

	if ( numberOfLanguages === 1 ) {
		// Override the language to the only supported one.
		// This can't be done in the `Locale` class, because the translations comes after the `Locale` class initialization.
		lang = Object.keys( window.CKEDITOR_TRANSLATIONS )[ 0 ];
	}

	if ( numberOfLanguages === 0 || !hasTranslation( lang, translationKey ) ) {
		return translationKey.replace( / \[context: [^\]]+\]$/, '' );
	}

	const dictionary = window.CKEDITOR_TRANSLATIONS[ lang ];

	// In case of missing translations we still need to cut off the `[context: ]` parts.
	return dictionary[ translationKey ].replace( / \[context: [^\]]+\]$/, '' );
}

// Checks whether the dictionary exists and translation in that dictionary exists.
function hasTranslation( lang, translationKey ) {
	return (
		( lang in window.CKEDITOR_TRANSLATIONS ) &&
		( translationKey in window.CKEDITOR_TRANSLATIONS[ lang ] )
	);
}

function getNumberOfLanguages() {
	return Object.keys( window.CKEDITOR_TRANSLATIONS ).length;
}<|MERGE_RESOLUTION|>--- conflicted
+++ resolved
@@ -10,19 +10,14 @@
  *
  * Translation service provides {module:utils/translation-service.translate translate} method which can be used
  * to translate phrase to the given language. Translation should be previously added directly to
- * the window.CKEDITOR_TRANSLATIONS variable, safely extending current ones.
+ * the `window.CKEDITOR_TRANSLATIONS` variable, safely extending current ones.
  *
-<<<<<<< HEAD
- * 		<script src="./path/to/ckeditor.js"></script>
- * 		<script src="./path/to/translations/de.js"></script>
-=======
  *		<script src="./path/to/ckeditor.js"></script>
- *		<script src="./path/to/translations/en.js"></script>
->>>>>>> dbf1e4aa
+ *		<script src="./path/to/translations/de.js"></script>
  *
  * Example of the function that can add translations to the given language.
  *
- * 		function addTranslations( lang, translations ) {
+ *		function addTranslations( lang, translations ) {
  *			if ( !window.CKEDITOR_TRANSLATIONS ) {
  *				window.CKEDITOR_TRANSLATIONS = {};
  *			}
