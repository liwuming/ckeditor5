--- conflicted
+++ resolved
@@ -67,12 +67,8 @@
 				{ language: 'php', label: 'PHP' },
 				{ language: 'python', label: 'Python' },
 				{ language: 'ruby', label: 'Ruby' },
-<<<<<<< HEAD
 				{ language: 'typescript', label: 'TypeScript' },
-				{ language: 'xml', label: 'XML' },
-=======
-				{ language: 'typescript', label: 'TypeScript' }
->>>>>>> 849c9c5f
+				{ language: 'xml', label: 'XML' }
 			],
 
 			// A single tab.
