/**
 * @license Copyright (c) 2003-2019, CKSource - Frederico Knabben. All rights reserved.
 * For licensing, see LICENSE.md.
 */

/**
 * @module editor-balloon/ballooneditorui
 */

import EditorUI from '@ckeditor/ckeditor5-core/src/editor/editorui';
import enableToolbarKeyboardFocus from '@ckeditor/ckeditor5-ui/src/toolbar/enabletoolbarkeyboardfocus';
import { addPlaceholder, getRootPlaceholderElement } from '@ckeditor/ckeditor5-engine/src/view/placeholder';

/**
 * The balloon editor UI class.
 *
 * @extends module:core/editor/editorui~EditorUI
 */
export default class BalloonEditorUI extends EditorUI {
	/**
	 * Creates an instance of the balloon editor UI class.
	 *
	 * @param {module:core/editor/editor~Editor} editor The editor instance.
	 * @param {module:ui/editorui/editoruiview~EditorUIView} view The view of the UI.
	 */
	constructor( editor, view ) {
		super( editor );

		/**
		 * The main (top–most) view of the editor UI.
		 *
		 * @private
		 * @member {module:ui/editorui/editoruiview~EditorUIView} #_view
		 */
		this._view = view;
	}

	/**
	 * The main (top–most) view of the editor UI.
	 *
	 * @readonly
	 * @member {module:ui/editorui/editoruiview~EditorUIView} #view
	 */
	get view() {
		return this._view;
	}

	/**
	 * @inheritDoc
	 */
	get element() {
		return this.view.editable.element;
	}

	/**
	 * Initializes the UI.
	 */
	init() {
		const editor = this.editor;
		const view = this.view;
		const balloonToolbar = editor.plugins.get( 'BalloonToolbar' );
		const editingView = editor.editing.view;
		const editable = view.editable;
		const editingRoot = editingView.document.getRoot();

		view.render();

		// The editable UI element in DOM is available for sure only after the editor UI view has been rendered.
		// But it can be available earlier if a DOM element has been passed to BalloonEditor.create().
		const editableElement = editable.editableElement;

		// Register the editable UI view in the editor. A single editor instance can aggregate multiple
		// editable areas (roots) but the balloon editor has only one.
		this._editableElements.push( view.editable );

		// Let the global focus tracker know that the editable UI element is focusable and
		// belongs to the editor. From now on, the focus tracker will sustain the editor focus
		// as long as the editable is focused (e.g. the user is typing).
		this.focusTracker.add( editableElement );

		// Let the editable UI element respond to the changes in the global editor focus
		// tracker. It has been added to the same tracker a few lines above but, in reality, there are
		// many focusable areas in the editor, like balloons, toolbars or dropdowns and as long
		// as they have focus, the editable should act like it is focused too (although technically
		// it isn't), e.g. by setting the proper CSS class, visually announcing focus to the user.
		// Doing otherwise will result in editable focus styles disappearing, once e.g. the
		// toolbar gets focused.
		view.editable.bind( 'isFocused' ).to( this.focusTracker );
<<<<<<< HEAD

		// The editable UI and editing root should share the same name. Then name is used
		// to recognize the particular editable, for instance in ARIA attributes.
		view.editable.name = editingRoot.rootName;

		// Bind the editable UI element to the editing view, making it an end– and entry–point
		// of the editor's engine. This is where the engine meets the UI.
		editingView.attachDomRoot( editableElement );

		// The UI must wait until the data is ready to attach certain actions that operate
		// on the editing view–level. They use the view writer to set attributes on the editable
		// element and doing so before data is loaded into the model (ready) would destroy the
		// original content.
		editor.on( 'dataReady', () => {
			view.editable.enableEditingRootListeners();

			const placeholderText = editor.config.get( 'placeholder' ) || editor.sourceElement.getAttribute( 'placeholder' );

			if ( placeholderText ) {
				const placeholderElement = getRootPlaceholderElement( editingRoot );

				addPlaceholder( editingView, placeholderElement, placeholderText );
			}
		} );
=======
		editor.editing.view.attachDomRoot( view.editable.element );
		view.editable.name = editingRoot.rootName;

		this._editableElements.set( view.editable.name, view.editable.element );

		this.focusTracker.add( view.editable.element );
>>>>>>> fa84310a

		enableToolbarKeyboardFocus( {
			origin: editingView,
			originFocusTracker: this.focusTracker,
			originKeystrokeHandler: editor.keystrokes,
			toolbar: balloonToolbar.toolbarView,
			beforeFocus() {
				balloonToolbar.show();
			},
			afterBlur() {
				balloonToolbar.hide();
			}
		} );

		this.fire( 'ready' );
	}

	/**
	 * @inheritDoc
	 */
	destroy() {
		this._view.destroy();

		super.destroy();
	}

	/**
	 * @inheritDoc
	 */
	destroy() {
		const view = this.view;
		const editingView = this.editor.editing.view;

		view.editable.disableEditingRootListeners();
		editingView.detachDomRoot( view.editable.name );

		super.destroy();
	}
}<|MERGE_RESOLUTION|>--- conflicted
+++ resolved
@@ -67,11 +67,15 @@
 
 		// The editable UI element in DOM is available for sure only after the editor UI view has been rendered.
 		// But it can be available earlier if a DOM element has been passed to BalloonEditor.create().
-		const editableElement = editable.editableElement;
+		const editableElement = editable.element;
+
+		// The editable UI and editing root should share the same name. Then name is used
+		// to recognize the particular editable, for instance in ARIA attributes.
+		editable.name = editingRoot.rootName;
 
 		// Register the editable UI view in the editor. A single editor instance can aggregate multiple
 		// editable areas (roots) but the balloon editor has only one.
-		this._editableElements.push( view.editable );
+		this._editableElements.set( editable.name, editableElement );
 
 		// Let the global focus tracker know that the editable UI element is focusable and
 		// belongs to the editor. From now on, the focus tracker will sustain the editor focus
@@ -85,12 +89,7 @@
 		// it isn't), e.g. by setting the proper CSS class, visually announcing focus to the user.
 		// Doing otherwise will result in editable focus styles disappearing, once e.g. the
 		// toolbar gets focused.
-		view.editable.bind( 'isFocused' ).to( this.focusTracker );
-<<<<<<< HEAD
-
-		// The editable UI and editing root should share the same name. Then name is used
-		// to recognize the particular editable, for instance in ARIA attributes.
-		view.editable.name = editingRoot.rootName;
+		editable.bind( 'isFocused' ).to( this.focusTracker );
 
 		// Bind the editable UI element to the editing view, making it an end– and entry–point
 		// of the editor's engine. This is where the engine meets the UI.
@@ -101,7 +100,7 @@
 		// element and doing so before data is loaded into the model (ready) would destroy the
 		// original content.
 		editor.on( 'dataReady', () => {
-			view.editable.enableEditingRootListeners();
+			editable.enableEditingRootListeners();
 
 			const placeholderText = editor.config.get( 'placeholder' ) || editor.sourceElement.getAttribute( 'placeholder' );
 
@@ -111,14 +110,6 @@
 				addPlaceholder( editingView, placeholderElement, placeholderText );
 			}
 		} );
-=======
-		editor.editing.view.attachDomRoot( view.editable.element );
-		view.editable.name = editingRoot.rootName;
-
-		this._editableElements.set( view.editable.name, view.editable.element );
-
-		this.focusTracker.add( view.editable.element );
->>>>>>> fa84310a
 
 		enableToolbarKeyboardFocus( {
 			origin: editingView,
@@ -140,20 +131,12 @@
 	 * @inheritDoc
 	 */
 	destroy() {
-		this._view.destroy();
-
-		super.destroy();
-	}
-
-	/**
-	 * @inheritDoc
-	 */
-	destroy() {
 		const view = this.view;
 		const editingView = this.editor.editing.view;
 
 		view.editable.disableEditingRootListeners();
 		editingView.detachDomRoot( view.editable.name );
+		view.destroy();
 
 		super.destroy();
 	}
