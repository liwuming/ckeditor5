--- conflicted
+++ resolved
@@ -396,24 +396,6 @@
 	return markerAtStart && markerAtEnd && markerAtEnd === markerAtStart;
 }
 
-<<<<<<< HEAD
-function onlyAllowAttributesFromList( allowedAttributes ) {
-	return ( context, attributeName ) => {
-		if ( isClipboardContext( context ) ) {
-			return allowedAttributes.includes( attributeName );
-		}
-	};
-}
-
-function allowTextOnlyInClipboardHolder( context, childDefinition ) {
-	if ( isClipboardContext( context ) ) {
-		return childDefinition.name === '$text';
-	}
-}
-
-function isClipboardContext( context ) {
-	return Array.from( context.getNames() ).includes( '$clipboardHolder' );
-=======
 // Checks if new marker range is flat. Non-flat ranges might appear during upcast conversion in nested structures, ie tables.
 //
 // Note: This marker fixer only consider case which is possible to create using StandardEditing mode plugin.
@@ -440,5 +422,22 @@
 			} );
 		}
 	};
->>>>>>> c0cc532f
+}
+
+function onlyAllowAttributesFromList( allowedAttributes ) {
+	return ( context, attributeName ) => {
+		if ( isClipboardContext( context ) ) {
+			return allowedAttributes.includes( attributeName );
+		}
+	};
+}
+
+function allowTextOnlyInClipboardHolder( context, childDefinition ) {
+	if ( isClipboardContext( context ) ) {
+		return childDefinition.name === '$text';
+	}
+}
+
+function isClipboardContext( context ) {
+	return Array.from( context.getNames() ).includes( '$clipboardHolder' );
 }