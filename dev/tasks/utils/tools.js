--- conflicted
+++ resolved
@@ -141,52 +141,6 @@
 	},
 
 	/**
-<<<<<<< HEAD
-	 * Links repository located in source path to repository located in destination path. Uses npm link.
-	 * @param {String} sourcePath
-	 * @param {String} destinationPath
-	 * @param {String} pluginName
-	 */
-	npmLink: function( sourcePath, destinationPath, pluginName ) {
-		// Don't use sudo on windows when executing npm link.
-		var isWin = process.platform == 'win32';
-		var linkCommands = [
-			'cd ' + sourcePath,
-			( !isWin ? 'sudo ' : '' ) + 'npm link',
-			'cd ' + destinationPath,
-			'npm link ' + pluginName
-		];
-
-		module.exports.shExec( linkCommands.join( ' && ' ) );
-	},
-
-	/**
-	 * Clones repository from provided GitHub URL.
-	 * @param {String} gitHubUrl GitHub url to repository.
-	 * @param {String} location Destination path.
-	 */
-	cloneRepository: function( gitHubUrl, location ) {
-		var cloneCommands = [
-			'cd ' + location,
-			'git clone git@github.com:' + gitHubUrl
-		];
-
-		module.exports.shExec( cloneCommands.join( ' && ' ) );
-	},
-
-	/**
-	 * Returns dependencies that starts with ckeditor5- or null if no dependencies are found.
-	 * @param {Object} dependencies Dependencies object loaded from package.json file.
-	 * @returns {Object|null}
-	 */
-	getCKEditorDependencies: function( dependencies ) {
-		var result = null;
-		var regexp = /^ckeditor5-/;
-
-		if ( dependencies ) {
-			Object.keys( dependencies ).forEach( function( key ) {
-				if ( regexp.test( key ) ) {
-=======
 	 * Links directory located in source path to directory located in destination path using `ln -s` command.
 	 * @param {String} source
 	 * @param {String} destination
@@ -213,7 +167,6 @@
 		if ( dependencies ) {
 			Object.keys( dependencies ).forEach( function( key ) {
 				if ( dependencyRegExp.test( key ) ) {
->>>>>>> db897995
 					if ( result === null ) {
 						result = {};
 					}
@@ -224,8 +177,6 @@
 		}
 
 		return result;
-<<<<<<< HEAD
-=======
 	},
 
 	/**
@@ -286,6 +237,5 @@
 
 	installGitHooks( path ) {
 		this.shExec( `cd ${ path } && grunt githooks` );
->>>>>>> db897995
 	}
 };