/* jshint node: true */

'use strict';

const gulp = require( 'gulp' );

const config = {
	ROOT_DIR: '.',
	BUILD_DIR: 'build',
	BUNDLE_DIR: 'bundle',
	WORKSPACE_DIR: '..',

	// Files ignored by jshint and jscs tasks. Files from .gitignore will be added automatically during tasks execution.
	IGNORED_FILES: [
		'src/lib/**'
	]
};

<<<<<<< HEAD
require( './dev/tasks/build/tasks' )( config );
require( './dev/tasks/bundle/tasks' )( config );
require( './dev/tasks/dev/tasks' )( config );
require( './dev/tasks/lint/tasks' )( config );
require( './dev/tasks/test/tasks' )( config );
require( './dev/tasks/docs/tasks' )( config );
=======
require( './dev/tasks/build/tasks' )( config ).register();
require( './dev/tasks/dev/tasks' )( config ).register();
require( './dev/tasks/lint/tasks' )( config ).register();
require( './dev/tasks/test/tasks' )( config ).register();
require( './dev/tasks/docs/tasks' )( config ).register();
>>>>>>> 7935fff4

gulp.task( 'default', [ 'build' ] );
gulp.task( 'pre-commit', [ 'lint-staged' ] );<|MERGE_RESOLUTION|>--- conflicted
+++ resolved
@@ -16,20 +16,12 @@
 	]
 };
 
-<<<<<<< HEAD
-require( './dev/tasks/build/tasks' )( config );
-require( './dev/tasks/bundle/tasks' )( config );
-require( './dev/tasks/dev/tasks' )( config );
-require( './dev/tasks/lint/tasks' )( config );
-require( './dev/tasks/test/tasks' )( config );
-require( './dev/tasks/docs/tasks' )( config );
-=======
 require( './dev/tasks/build/tasks' )( config ).register();
+require( './dev/tasks/bundle/tasks' )( config ).register();
 require( './dev/tasks/dev/tasks' )( config ).register();
 require( './dev/tasks/lint/tasks' )( config ).register();
 require( './dev/tasks/test/tasks' )( config ).register();
 require( './dev/tasks/docs/tasks' )( config ).register();
->>>>>>> 7935fff4
 
 gulp.task( 'default', [ 'build' ] );
 gulp.task( 'pre-commit', [ 'lint-staged' ] );